--- conflicted
+++ resolved
@@ -9,6 +9,7 @@
   AgentStep,
   ChainValues,
 } from "../schema/index.js";
+import {CallbackManager} from "../callbacks/index.js";
 
 interface AgentExecutorInput extends ChainInputs {
   agent: BaseSingleActionAgent | BaseMultiActionAgent;
@@ -66,16 +67,7 @@
     return this.maxIterations === undefined || iterations < this.maxIterations;
   }
 
-<<<<<<< HEAD
-  async _call(
-    inputs: ChainValues,
-    callbackManager?: CallbackManager,
-    runId?: string
-  ): Promise<ChainValues> {
-    this.agent.prepareForNewCall();
-=======
-  async _call(inputs: ChainValues): Promise<ChainValues> {
->>>>>>> 0943ba4b
+  async _call(inputs: ChainValues, callbackManager?: CallbackManager): Promise<ChainValues> {
     const toolsByName = Object.fromEntries(
       this.tools.map((t) => [t.name.toLowerCase(), t])
     );
@@ -89,42 +81,12 @@
       if (this.returnIntermediateSteps) {
         return { ...returnValues, intermediateSteps: steps, ...additional };
       }
-      await callbackManager?.handleAgentEnd(
-        finishStep,
-        runId ?? "",
-        this.verbose
-      );
+      await callbackManager?.handleAgentEnd(finishStep, this.verbose);
       return { ...returnValues, ...additional };
     };
 
     while (this.shouldContinue(iterations)) {
-<<<<<<< HEAD
-      const action = await this.agent.plan(
-        steps,
-        inputs,
-        callbackManager?.getChild()
-      );
-      if ("returnValues" in action) {
-        return getOutput(action);
-      }
-      await callbackManager?.handleAgentAction(
-        action,
-        runId ?? "",
-        this.verbose
-      );
-
-      const tool = toolsByName[action.tool.toLowerCase()];
-      const observation = tool
-        ? await tool.call(
-            action.toolInput,
-            this.verbose,
-            callbackManager?.getChild()
-          )
-        : `${action.tool} is not a valid tool, try another one.`;
-      steps.push({ action, observation });
-      if (tool?.returnDirect) {
-=======
-      const output = await this.agent.plan(steps, inputs);
+      const output = await this.agent.plan(steps, inputs, callbackManager?.getChild());
       // Check if the agent has finished
       if ("returnValues" in output) {
         return getOutput(output);
@@ -139,11 +101,11 @@
 
       const newSteps = await Promise.all(
         actions.map(async (action) => {
-          await this.callbackManager.handleAgentAction(action, this.verbose);
+          await callbackManager?.handleAgentAction(action, this.verbose);
 
           const tool = toolsByName[action.tool?.toLowerCase()];
           const observation = tool
-            ? await tool.call(action.toolInput, this.verbose)
+            ? await tool.call(action.toolInput, this.verbose, callbackManager?.getChild())
             : `${action.tool} is not a valid tool, try another one.`;
 
           return { action, observation };
@@ -156,7 +118,6 @@
       const lastTool = toolsByName[lastStep.action.tool?.toLowerCase()];
 
       if (lastTool?.returnDirect) {
->>>>>>> 0943ba4b
         return getOutput({
           returnValues: { [this.agent.returnValues[0]]: lastStep.observation },
           log: "",
@@ -169,8 +130,7 @@
     const finish = await this.agent.returnStoppedResponse(
       this.earlyStoppingMethod,
       steps,
-      inputs,
-      callbackManager
+      inputs
     );
 
     return getOutput(finish);
