--- conflicted
+++ resolved
@@ -236,26 +236,7 @@
     return this._identifyingParams();
   }
 
-<<<<<<< HEAD
-  /**
-   * Call out to OpenAI's endpoint with k unique prompts
-   *
-   * @param messages - The messages to pass into the model.
-   * @param [stop] - Optional list of stop words to use when generating.
-   * @param [callbackManager] - Optional callback manager to use.
-   *
-   * @returns The full LLM output.
-   *
-   * @example
-   * ```ts
-   * import { OpenAI } from "langchain/llms/openai";
-   * const openai = new OpenAI();
-   * const response = await openai.generate(["Tell me a joke."]);
-   * ```
-   */
-=======
   /** @ignore */
->>>>>>> dfffba1b
   async _generate(
     messages: BaseChatMessage[],
     stop?: string[],
