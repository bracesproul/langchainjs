--- conflicted
+++ resolved
@@ -10,19 +10,7 @@
 
 LangChain provides the following tools you can use out of the box:
 
-<<<<<<< HEAD
-- [`ApifyWrapper`](./apify.md) - A wrapper around the Apify platform. Useful for web scraping and data extraction.
-- `AWSLambda` - A wrapper around the AWS Lambda API, invoked via the Amazon Web Services Node.js SDK. Useful for invoking serverless functions with any behavior which you need to provide to an Agent.
-- `BingSerpAPI` - A wrapper around the Bing Search API. Useful for when you need to answer questions about current events. Input should be a search query.
-- `Calculator` - Useful for getting the result of a math expression. The input to this tool should be a valid mathematical expression that could be executed by a simple calculator.
-- `IFTTTWebHook` - A wrapper around the IFTTT Webhook API. Useful for triggering IFTTT actions.
-- `JsonListKeys` and `JsonGetValue` - Useful for extracting data from JSON objects. These tools can be used collectively in a `JsonToolkit`.
-- `RequestsGet` and `RequestsPost` - Useful for making HTTP requests.
-- `SerpAPI` - A wrapper around the SerpAPI API. Useful for when you need to answer questions about current events. Input should be a search query.
-- `QuerySqlTool`, `InfoSqlTool`, `ListTablesSqlTool`, and `SqlCheckerTool` - Useful for interacting with SQL databases. Can be used together in a `SqlToolkit`.
-- `VectorStoreQATool` - Useful for retrieving relevant text data from a vector store.
-- `ZapierNLARunAction` - A wrapper around the Zapier NLP API. Useful for triggering Zapier actions with a natural language input. Best when used in a `ZapierToolkit`.
-=======
+- [`ApifyWrapper`](Apify) - A wrapper around the Apify platform. Useful for web scraping and data extraction.
 - [`AWSLambda`][AWSLambda] - A wrapper around the AWS Lambda API, invoked via the Amazon Web Services Node.js SDK. Useful for invoking serverless functions with any behavior which you need to provide to an Agent.
 - [`BingSerpAPI`][BingSerpAPI] - A wrapper around the Bing Search API. Useful for when you need to answer questions about current events. Input should be a search query.
 - [`Calculator`][Calculator] - Useful for getting the result of a math expression. The input to this tool should be a valid mathematical expression that could be executed by a simple calculator.
@@ -34,6 +22,7 @@
 - [`VectorStoreQATool`][VectorStoreQATool] - Useful for retrieving relevant text data from a vector store.
 - [`ZapierNLARunAction`][ZapierNLARunAction] - A wrapper around the Zapier NLP API. Useful for triggering Zapier actions with a natural language input. Best when used in a [`ZapierToolkit`][ZapierToolkit].
 
+[Apify]: ./apify
 [AWSLambda]: /docs/api/tools_aws_lambda/classes/AWSLambda
 [BingSerpAPI]: /docs/api/tools/classes/BingSerpAPI
 [Calculator]: /docs/api/tools_calculator/classes/Calculator
@@ -51,5 +40,4 @@
 [SqlToolkit]: ../../toolkits/sql
 [VectorStoreQATool]: /docs/api/tools/classes/VectorStoreQATool
 [ZapierNLARunAction]: /docs/api/tools/classes/ZapierNLARunAction
-[ZapierToolkit]: ../zapier_agent
->>>>>>> 04b956e2
+[ZapierToolkit]: ../zapier_agent